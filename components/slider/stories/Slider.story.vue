<script lang="ts" setup>
import "../src";
</script>

<template>
  <Story>
<<<<<<< HEAD
    <aui-slider centered>
=======
    <h2>Full width centerd</h2>
    <sv-slider class="full" centered>
      <div class="slide-item">
        <placeholder></placeholder>
      </div>
      <div class="slide-item">
        <placeholder></placeholder>
      </div>
      <div class="slide-item">
        <placeholder></placeholder>
      </div>
    </sv-slider>

    <h2>Fixed width multiple</h2>
    <sv-slider class="three">
      <div class="slide-item">
        <placeholder></placeholder>
      </div>
      <div class="slide-item">
        <placeholder></placeholder>
      </div>
      <div class="slide-item">
        <placeholder></placeholder>
      </div>
>>>>>>> d9ec2854
      <div class="slide-item">
        <placeholder></placeholder>
      </div>
      <div class="slide-item">
        <placeholder></placeholder>
      </div>
      <div class="slide-item">
        <placeholder></placeholder>
      </div>
    </aui-slider>
  </Story>
</template>

<style scoped>
sv-slider {
  overflow: hidden;
}

.full placeholder {
  display: block;
  height: 400px;
  width: 90vw;
  background: #eee;
  border-radius: 8px;
  flex: none;
  padding: 10px;
}
.slide-item {
  padding: 10px;
}

.three placeholder {
  display: block;
  height: 300px;
  width: 300px;
  background: #eee;
  border-radius: 8px;
  flex: none;
  padding: 10px;
}
</style>

<docs lang="md">
# sv-slider

A simple and functional slider. Replacing any slider libraries and includes only the necessary features.
</docs><|MERGE_RESOLUTION|>--- conflicted
+++ resolved
@@ -4,9 +4,6 @@
 
 <template>
   <Story>
-<<<<<<< HEAD
-    <aui-slider centered>
-=======
     <h2>Full width centerd</h2>
     <sv-slider class="full" centered>
       <div class="slide-item">
@@ -31,7 +28,6 @@
       <div class="slide-item">
         <placeholder></placeholder>
       </div>
->>>>>>> d9ec2854
       <div class="slide-item">
         <placeholder></placeholder>
       </div>
