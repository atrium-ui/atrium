--- conflicted
+++ resolved
@@ -4,55 +4,36 @@
 
 <template>
   <Story group="primitives" icon-color="#8B5CF6">
-<<<<<<< HEAD
-    <a-select>
-      <button>Item 1</button>
-      <button>Item 2</button>
-      <button>Item 3</button>
-      <button>Item 4</button>
-    </a-select>
-
-    <br />
-    <br />
-
-    <a-select multiple>
-      <button style="display: block">Item 1</button>
-      <button style="display: block">Item 2</button>
-      <button style="display: block">Item 3</button>
-      <button style="display: block">Item 4</button>
-    </a-select>
-=======
     <Variant title="Radio">
-      <sv-select class="default">
+      <a-select class="default">
         <button>Item 1</button>
         <button>Item 2</button>
         <button>Item 3</button>
         <button>Item 4</button>
-      </sv-select>
+      </a-select>
     </Variant>
 
     <Variant title="Multiple">
-      <sv-select class="multiple" multiple @change="(e) => console.log(e.target.value)">
+      <a-select class="multiple" multiple @change="(e) => console.log(e.target.value)">
         <button>Item 1</button>
         <button>Item 2</button>
         <button>Item 3</button>
         <button>Item 4</button>
-      </sv-select>
+      </a-select>
     </Variant>
 
     <Variant title="Slider Dots">
-      <sv-select class="dots">
+      <a-select class="dots">
         <button></button>
         <button></button>
         <button></button>
-      </sv-select>
+      </a-select>
     </Variant>
->>>>>>> c9a96eb9
   </Story>
 </template>
 
 <style lang="scss" scoped>
-sv-select {
+a-select {
   margin: auto;
 }
 
