--- conflicted
+++ resolved
@@ -12,12 +12,7 @@
 
 <template>
   <Story>
-<<<<<<< HEAD
-    <div class="test"></div>
-    <aui-accordion
-=======
     <sv-accordion
->>>>>>> d9ec2854
       @item-opened-change="logEvent('Item Toggle', $event)"
       :exclusive="state.exclusive"
     >
