<docs lang="md">
## Use cases:

- image slider
- Overflowing tabs
- stepless gallary
</docs>

<script lang="ts" setup>
import { ref } from "vue";
import "../../select/src/index.js";
import "../src/index.js";

const centeredSliderIndex = ref([0]);
</script>

<template>
  <Story group="primitives" icon-color="#8B5CF6">
    <Variant title="Default">
      <a-track class="default">
        <div tabindex="0" class="cell">1a</div>
        <div tabindex="0" class="cell">2a</div>
        <div tabindex="0" class="cell">3a</div>
        <div tabindex="0" class="cell">4a</div>
        <div tabindex="0" class="cell">5a</div>
        <div tabindex="0" class="cell">6a</div>
        <div tabindex="0" class="cell">7a</div>
        <div tabindex="0" class="cell">8a</div>
        <div tabindex="0" class="cell">9a</div>
        <div tabindex="0" class="cell">10a</div>
      </a-track>
    </Variant>

    <Variant title="Infinite">
<<<<<<< HEAD
      <a-track loop autorun class="infinite">
        <div tabindex="0" class="cell">1a</div>
        <div tabindex="0" class="cell">2a</div>
        <div tabindex="0" class="cell">3a</div>
        <div tabindex="0" class="cell">4a</div>
        <div tabindex="0" class="cell">5a</div>
        <div tabindex="0" class="cell">6a</div>
        <div tabindex="0" class="cell">7a</div>
        <div tabindex="0" class="cell">8a</div>
        <div tabindex="0" class="cell">9a</div>
        <div tabindex="0" class="cell">10a</div>
        <div class="cell ghost">1b</div>
        <div class="cell ghost">2b</div>
        <div class="cell ghost">3b</div>
        <div class="cell ghost">4b</div>
        <div class="cell ghost">5b</div>
        <div class="cell ghost">6b</div>
        <div class="cell ghost">7b</div>
        <div class="cell ghost">8b</div>
        <div class="cell ghost">9b</div>
        <div class="cell ghost">10b</div>
      </a-track>
=======
      <sv-track loop class="infinite">
        <div tabindex="0" class="cell">1</div>
        <div tabindex="0" class="cell">2</div>
        <div tabindex="0" class="cell">3</div>
        <div tabindex="0" class="cell">4</div>
        <div tabindex="0" class="cell">5</div>
        <div tabindex="0" class="cell">6</div>
        <div tabindex="0" class="cell">7</div>
        <div tabindex="0" class="cell">8</div>
        <div tabindex="0" class="cell">9</div>
        <div tabindex="0" class="cell">10</div>
      </sv-track>
>>>>>>> 88d5aba0
    </Variant>

    <Variant title="Centered">
      <div class="centered">
        <a-track
          ref="centeredSlider"
          snap
          @change="
            (e) => {
              centeredSliderIndex = e.detail;
            }
          "
        >
          <!-- Give these cells a ratio box -->
          <div class="cell">Home</div>
          <div class="cell">Not Home</div>
          <div class="cell">Their Home</div>
        </a-track>

        <a-select
          class="dots"
          :value="[centeredSliderIndex]"
          @change="
            (e) => {
              const track = $refs.centeredSlider;
              track.moveTo(+e.target.value, 'ease');
            }
          "
        >
          <button></button>
          <button></button>
          <button></button>
        </a-select>

        <div class="arrow arrow-prev" @click="(e) => $refs.centeredSlider.moveBy(-1)">
          &lt;
        </div>
        <div class="arrow arrow-next" @click="(e) => $refs.centeredSlider.moveBy(1)">
          >
        </div>
      </div>
    </Variant>

<<<<<<< HEAD
    <Variant title="Overflow">
      <a-track snap overflow="full" class="overflow">
=======
    <Variant title="Overflow Scroll">
      <sv-track snap overflowscroll class="overflow">
>>>>>>> 88d5aba0
        <div class="inner">
          <div class="cell">cell</div>
        </div>
        <div class="inner">
          <div class="cell">cell</div>
        </div>
        <div class="inner">
          <div class="cell">cell</div>
        </div>
        <div class="inner">
          <div class="cell">cell</div>
        </div>
      </a-track>
    </Variant>

    <Variant title="Tabs">
<<<<<<< HEAD
      <a-track overflow="fill" class="tabs">
=======
      <sv-track class="tabs">
>>>>>>> 88d5aba0
        <div class="cell">Home</div>
        <div class="cell">Videos</div>
        <div class="cell">Career</div>
        <div class="cell">Projects</div>
        <div class="cell">About</div>
        <div class="cell">Lorem</div>
        <div class="cell">Ipsum</div>
      </a-track>
    </Variant>

    <Variant title="Variable item width">
      <a-track class="special">
        <div class="cell first">1a</div>
        <div class="cell">2a</div>
        <div class="cell">3a</div>
        <div class="cell">4a</div>
        <div class="cell">5a</div>
        <div class="cell">6a</div>
        <div class="cell">7a</div>
      </a-track>
    </Variant>

    <Variant title="Vertical">
<<<<<<< HEAD
      <a-track class="vertical" snap vertical overflow="fill">
=======
      <sv-track class="vertical" snap vertical>
>>>>>>> 88d5aba0
        <div class="cell first">1a</div>
        <div class="cell">2a</div>
        <div class="cell">3a</div>
        <div class="cell">4a</div>
        <div class="cell">5a</div>
        <div class="cell">6a</div>
        <div class="cell">7a</div>
        <div class="cell">8a</div>
        <div class="cell">9a</div>
        <div class="cell">10a</div>
        <div class="cell">11a</div>
        <div class="cell">12a</div>
        <div class="cell">13a</div>
        <div class="cell">14a</div>
        <div class="cell">15a</div>
      </a-track>
    </Variant>
  </Story>
</template>

<style lang="scss" scoped>
.cell {
  overflow: hidden;
  width: 200px;
  height: 200px;
  box-shadow: inset 0 0 2px currentColor;
  border-radius: 4px;
  padding: 4px;
  flex: none;
  display: flex;
  justify-content: center;
  align-items: center;

  &[active] {
    background: #f7f7f7;
  }

  &:hover {
    background: #f7f7f7;
  }
}

.arrow {
  position: absolute;
  border-radius: 50%;
  background: #eeeeee47;
  border: 1px solid #eee;
  width: 40px;
  height: 40px;
  display: flex;
  justify-content: center;
  align-items: center;
  top: 50%;
  transform: translateY(-50%);
  cursor: pointer;

  &:hover {
    background: #eee;
  }

  &.arrow-next {
    right: 15px;
  }

  &.arrow-prev {
    left: 15px;
  }
}

.default .cell {
  user-select: none;
  width: 320px;
  height: 320px;
  color: lime;
  font-size: 42px;
  font-weight: 600;
}

.centered {
  position: relative;
  display: flex;
  flex-direction: column;
  justify-content: center;

  --width: 600px;

  a-track {
    padding-left: calc(50% - (var(--width) / 2));
  }

  .cell {
    width: var(--width);
    aspect-ratio: 2;
    height: auto;

    & > * {
      position: absolute;
      top: 0;
      left: 0;
      width: 100%;
      height: 100%;
    }
  }

  .dots {
    margin: auto;
    margin-top: 10px;
    display: flex;
    gap: 10px;

    button {
      display: block;
      background: #eee;
      border-radius: 50%;
      border: none;
      width: 12px;
      height: 12px;
      cursor: pointer;
      opacity: 0.75;

      &[selected] {
        opacity: 1;
        background: rgb(212, 212, 212);
      }
    }
  }
}

.tabs {
  .cell {
    flex: none;
    width: 130px;
    height: 60px;
    font-size: 24px;
    text-align: center;
    display: flex;
    align-items: flex-end;
    justify-content: center;
    padding-bottom: 10px;

    &:active {
      background: #eee;
    }
  }
}

.special .cell {
  flex: none;
  width: 320px;
  height: 320px;

  &.first {
    width: 600px;
  }
}

.overflow {
  .cell {
  }

  .inner {
    padding: 8px;

    &[active] .cell {
      border: 2px solid red;
    }
  }
}

.vertical {
  height: 600px;

  .cell {
    height: 100px;
  }
}
</style><|MERGE_RESOLUTION|>--- conflicted
+++ resolved
@@ -32,7 +32,6 @@
     </Variant>
 
     <Variant title="Infinite">
-<<<<<<< HEAD
       <a-track loop autorun class="infinite">
         <div tabindex="0" class="cell">1a</div>
         <div tabindex="0" class="cell">2a</div>
@@ -44,31 +43,7 @@
         <div tabindex="0" class="cell">8a</div>
         <div tabindex="0" class="cell">9a</div>
         <div tabindex="0" class="cell">10a</div>
-        <div class="cell ghost">1b</div>
-        <div class="cell ghost">2b</div>
-        <div class="cell ghost">3b</div>
-        <div class="cell ghost">4b</div>
-        <div class="cell ghost">5b</div>
-        <div class="cell ghost">6b</div>
-        <div class="cell ghost">7b</div>
-        <div class="cell ghost">8b</div>
-        <div class="cell ghost">9b</div>
-        <div class="cell ghost">10b</div>
-      </a-track>
-=======
-      <sv-track loop class="infinite">
-        <div tabindex="0" class="cell">1</div>
-        <div tabindex="0" class="cell">2</div>
-        <div tabindex="0" class="cell">3</div>
-        <div tabindex="0" class="cell">4</div>
-        <div tabindex="0" class="cell">5</div>
-        <div tabindex="0" class="cell">6</div>
-        <div tabindex="0" class="cell">7</div>
-        <div tabindex="0" class="cell">8</div>
-        <div tabindex="0" class="cell">9</div>
-        <div tabindex="0" class="cell">10</div>
-      </sv-track>
->>>>>>> 88d5aba0
+      </a-track>
     </Variant>
 
     <Variant title="Centered">
@@ -112,13 +87,8 @@
       </div>
     </Variant>
 
-<<<<<<< HEAD
-    <Variant title="Overflow">
-      <a-track snap overflow="full" class="overflow">
-=======
     <Variant title="Overflow Scroll">
-      <sv-track snap overflowscroll class="overflow">
->>>>>>> 88d5aba0
+      <a-track snap overflowscroll class="overflow">
         <div class="inner">
           <div class="cell">cell</div>
         </div>
@@ -135,11 +105,7 @@
     </Variant>
 
     <Variant title="Tabs">
-<<<<<<< HEAD
-      <a-track overflow="fill" class="tabs">
-=======
-      <sv-track class="tabs">
->>>>>>> 88d5aba0
+      <a-track class="tabs">
         <div class="cell">Home</div>
         <div class="cell">Videos</div>
         <div class="cell">Career</div>
@@ -163,11 +129,7 @@
     </Variant>
 
     <Variant title="Vertical">
-<<<<<<< HEAD
-      <a-track class="vertical" snap vertical overflow="fill">
-=======
-      <sv-track class="vertical" snap vertical>
->>>>>>> 88d5aba0
+      <a-track class="vertical" snap vertical>
         <div class="cell first">1a</div>
         <div class="cell">2a</div>
         <div class="cell">3a</div>
