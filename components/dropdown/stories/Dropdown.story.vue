<script lang="ts" setup>
import "../src/index.js";
import "../styles/default.scss";

import { logEvent } from "histoire/client";
import { reactive } from "vue";

const state = reactive({
  value: "",
});

const handleSelect = (e) => {
  state.value = e.option.innerText;
  logEvent("Select Option", e);
};

const exampleOptions = [
  "Option 1",
  "Option 2",
  "Option 3",
  "Some Option",
  "Another Option",
  "Another Option 2",
  "Another Option 3",
  "Option 6",
  "Item 7",
  "Item 8",
];
</script>

<template>
  <Story title="Dropdown">
    <Variant title="Default">
      <a-dropdown
        @select="handleSelect"
        @open="logEvent('Open', e)"
        @close="logEvent('Close', e)"
        style="margin-bottom: 300px"
      >
        <button slot="input">{{ state.value || "Select" }}</button>

        <a-option>Option 1</a-option>
        <a-option>Option 2</a-option>
        <a-option>Option 3</a-option>
        <a-option>Option 4</a-option>
        <a-option>Option 5</a-option>
        <a-option>Option 6</a-option>
        <a-option>Option 7</a-option>
        <a-option>Option 8</a-option>
        <a-option>Option 9</a-option>
        <a-option>Option 10</a-option>
      </a-dropdown>
    </Variant>

    <Variant title="Flyup">
      <a-dropdown
        @select="handleSelect"
        @open="logEvent('Open', e)"
        @close="logEvent('Close', e)"
        direction="up"
        style="margin-top: 300px"
      >
        <button slot="input">{{ state.value || "Select" }}</button>

        <a-option>Option 1</a-option>
        <a-option>Option 2</a-option>
        <a-option>Option 3</a-option>
        <a-option>Option 4</a-option>
        <a-option>Option 5</a-option>
        <a-option>Option 6</a-option>
        <a-option>Option 7</a-option>
        <a-option>Option 8</a-option>
      </a-dropdown>
    </Variant>

    <Variant title="Text Filter">
      <a-dropdown
        @select="handleSelect"
        @open="logEvent('Open', e)"
        @close="logEvent('Close', e)"
        style="margin-bottom: 300px"
      >
        <input
          slot="input"
          v-model="state.value"
          @input="handleFilter"
          placeholder="Text"
        />

<<<<<<< HEAD
        <a-option
=======
        <sv-option
>>>>>>> c9a96eb9
          v-for="option of exampleOptions.filter((opt) =>
            state.value
              ? opt.toLocaleLowerCase().indexOf(state.value.toLocaleLowerCase()) !== -1
              : true
          )"
          :key="option"
          :value="option"
          >{{ option }}</a-option
        >
      </a-dropdown>
    </Variant>

    <!-- // Vareints of dropdowns  -->
  </Story>
</template>

<docs lang="md">
Universal dropdown component

## Properties

```tsx
// If the dropdown should open upwards or downwards
<a-dropdown direction: 'down' | 'up'; />
```

```tsx
// The value or index of the selected option
// If the option does not have a 'value' attribute, indexes will be used.
<a-dropdown selected: String; />
```

```tsx
// Open state of the dropdown
<a-dropdown opened: Boolean; />
```

```tsx
// Prevents the dropdown from opening
<a-dropdown disabled: Boolean; />
```

## Events

```tsx
// Emitted after the dropdown closed
<a-dropdown @close />
```

```tsx
// Emitted *before* the dropdown opens
<a-dropdown @open />
```

```tsx
// Emitted after a option has been slected by Click or Enter key
<a-dropdown @select: ({ option: OptionElement; }) => void />
```
</docs><|MERGE_RESOLUTION|>--- conflicted
+++ resolved
@@ -87,11 +87,7 @@
           placeholder="Text"
         />
 
-<<<<<<< HEAD
         <a-option
-=======
-        <sv-option
->>>>>>> c9a96eb9
           v-for="option of exampleOptions.filter((opt) =>
             state.value
               ? opt.toLocaleLowerCase().indexOf(state.value.toLocaleLowerCase()) !== -1
