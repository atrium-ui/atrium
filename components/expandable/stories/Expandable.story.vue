<script lang="ts" setup>
import { paragraph } from "txtgen";
import "../src/index.js";
import "../../select/src/index.js";
</script>

<template>
  <Story group="primitives" icon-color="#8B5CF6">
    <Variant title="Accordion">
      <sv-expandable class="accordion" data-id="three">
        <div slot="toggle">
          <button class="accordion-title">
            <div class="headline">
              <span>Toggle</span>
            </div>
            <div class="accordion-collapse-icon">
              <svg
                class="plus-icon"
                width="16px"
                xmlns="http://www.w3.org/2000/svg"
                viewBox="0 0 20 20"
              >
                <path d="M8.6,20v-8.5H0V8.6h8.6V0h2.9v8.6H20v2.9h-8.6V20H8.6z" />
              </svg>
              <svg
                class="minus-icon"
                width="16px"
                xmlns="http://www.w3.org/2000/svg"
                viewBox="0 0 20 20"
              >
                <path d="M0,11.5V8.6h20v2.9H0z" />
              </svg>
            </div>
          </button>
        </div>

        <div class="accordion-content">
          {{ paragraph(6) }}
        </div>
      </sv-expandable>
    </Variant>

    <Variant title="Accordion (exclusive)">
      <sv-select activeAttribute="opened">
        <sv-expandable class="accordion" data-id="three">
          <div slot="toggle">
            <button class="accordion-title">
              <div class="headline">
                <span>Toggle</span>
              </div>
              <div class="accordion-collapse-icon">
                <svg
                  class="plus-icon"
                  width="16px"
                  xmlns="http://www.w3.org/2000/svg"
                  viewBox="0 0 20 20"
                >
                  <path d="M8.6,20v-8.5H0V8.6h8.6V0h2.9v8.6H20v2.9h-8.6V20H8.6z" />
                </svg>
                <svg
                  class="minus-icon"
                  width="16px"
                  xmlns="http://www.w3.org/2000/svg"
                  viewBox="0 0 20 20"
                >
                  <path d="M0,11.5V8.6h20v2.9H0z" />
                </svg>
              </div>
            </button>
          </div>
          <div class="accordion-content">
            {{ paragraph(6) }}
          </div>
        </sv-expandable>

        <sv-expandable class="accordion" data-id="three">
          <div slot="toggle">
            <button class="accordion-title">
              <div class="headline">
                <span>Toggle</span>
              </div>
              <div class="accordion-collapse-icon">
                <svg
                  class="plus-icon"
                  width="16px"
                  xmlns="http://www.w3.org/2000/svg"
                  viewBox="0 0 20 20"
                >
                  <path d="M8.6,20v-8.5H0V8.6h8.6V0h2.9v8.6H20v2.9h-8.6V20H8.6z" />
                </svg>
                <svg
                  class="minus-icon"
                  width="16px"
                  xmlns="http://www.w3.org/2000/svg"
                  viewBox="0 0 20 20"
                >
                  <path d="M0,11.5V8.6h20v2.9H0z" />
                </svg>
              </div>
            </button>
          </div>
          <div class="accordion-content">
            {{ paragraph(6) }}
          </div>
        </sv-expandable>
      </sv-select>
    </Variant>

    <Variant title="text">
      <p>
        {{ paragraph(4) }}
      </p>

<<<<<<< HEAD
      <a-expandable
        @item-opened-change="logEvent('open change', $event)"
        :opened="state.opened"
      >
=======
      <sv-expandable direction="up" data-id="one">
>>>>>>> c9a96eb9
        <p>
          {{ paragraph(4) }}
        </p>
<<<<<<< HEAD
      </a-expandable>
=======
>>>>>>> c9a96eb9

        <div class="toggle-btn" slot="toggle" aria-label="Toggle">
          <button aria-hidden="true">toggle</button>
        </div>
      </sv-expandable>
    </Variant>

    <Variant title="list">
      <ul>
        <li>
          Aenean massa. Cum sociis natoque penatibus et magnis dis parturient montes
        </li>
        <li>
          Aenean massa. Cum sociis natoque penatibus et magnis dis parturient montes
        </li>
        <li>
          Aenean massa. Cum sociis natoque penatibus et magnis dis parturient montes
        </li>
      </ul>

<<<<<<< HEAD
      <a-expandable
        @item-opened-change="logEvent('open change', $event)"
        :opened="state.opened"
      >
=======
      <sv-expandable direction="up" data-id="two">
>>>>>>> c9a96eb9
        <ul>
          <li>
            Aenean massa. Cum sociis natoque penatibus et magnis dis parturient montes
          </li>
          <li>
            Aenean massa. Cum sociis natoque penatibus et magnis dis parturient montes
          </li>
          <li>
            Aenean massa. Cum sociis natoque penatibus et magnis dis parturient montes
          </li>
          <li>
            Aenean massa. Cum sociis natoque penatibus et magnis dis parturient montes
          </li>
          <li>
            Aenean massa. Cum sociis natoque penatibus et magnis dis parturient montes
          </li>
          <li>
            Aenean massa. Cum sociis natoque penatibus et magnis dis parturient montes
          </li>
          <li>
            Aenean massa. Cum sociis natoque penatibus et magnis dis parturient montes
          </li>
        </ul>
<<<<<<< HEAD
        <ul>
          <li>Cum sociis natoque penatibus et magnis dis parturient montes</li>
        </ul>
      </a-expandable>

      <div class="foot">
        <button @click="toggleOpen">
          {{ state.opened ? "show less" : "show more" }}
        </button>
      </div>
=======
>>>>>>> c9a96eb9

        <div class="toggle-btn" slot="toggle" aria-label="Toggle">
          <button aria-hidden="true">toggle</button>
        </div>
      </sv-expandable>
    </Variant>
  </Story>
</template>

<style lang="scss" scoped>
.toggle-btn {
  display: inline-block;
  text-align: center;
  margin: 10px auto;
  cursor: pointer;
  width: 100%;
}

ul {
  margin: 0;
}

.accordion {
  margin-top: 4px;
  background: #eee;
  border-radius: 6px;

  .accordion-title {
    all: unset;
    cursor: pointer;
    padding: 20px;
    display: flex;
    justify-content: space-between;
    font-size: 1.125em;
    transition: background 0.12s ease-out;
    width: 100%;
    box-sizing: border-box;

    &:focus {
      outline: 2px auto black;
      outline-offset: 1px;
    }

    &:focus,
    &:hover {
      background: rgb(230, 230, 230);
    }

    &:active {
      transition: none;
      background: rgb(235, 235, 235);
    }
  }

  .accordion-content {
    white-space: pre-line;
    text-transform: none;
    padding: 10px 20px 30px 20px;
  }

  .accordion-collapse-icon {
    position: relative;
    display: flex;
    align-items: center;
    justify-content: center;
    width: 20px;
    opacity: 0.75;
  }

  .minus-icon,
  .plus-icon {
    position: absolute;
    transition: opacity 0.2s ease, transform 0.2s ease 0.02s;
  }

  &:not([opened]) .plus-icon {
    transform: rotate(90deg);
  }
  &:not([opened]) .minus-icon {
    transform: rotate(90deg);
  }
  &[opened] .plus-icon {
    opacity: 0;
  }
}
</style>

<docs lang="md">
# expandable

A more basic element of an accordion that only includes the animation and scroll behavios for expandable content.

## Properties

```typescript
<<<<<<< HEAD
// Opened or closed (read and write)
<a-expandable opened: Boolean; />
=======
<sv-expandable
  opened: boolean;
  direction: "up" | "down";
/>
>>>>>>> c9a96eb9
```
</docs><|MERGE_RESOLUTION|>--- conflicted
+++ resolved
@@ -7,7 +7,7 @@
 <template>
   <Story group="primitives" icon-color="#8B5CF6">
     <Variant title="Accordion">
-      <sv-expandable class="accordion" data-id="three">
+      <a-expandable class="accordion" data-id="three">
         <div slot="toggle">
           <button class="accordion-title">
             <div class="headline">
@@ -37,12 +37,12 @@
         <div class="accordion-content">
           {{ paragraph(6) }}
         </div>
-      </sv-expandable>
+      </a-expandable>
     </Variant>
 
     <Variant title="Accordion (exclusive)">
       <sv-select activeAttribute="opened">
-        <sv-expandable class="accordion" data-id="three">
+        <a-expandable class="accordion" data-id="three">
           <div slot="toggle">
             <button class="accordion-title">
               <div class="headline">
@@ -71,9 +71,9 @@
           <div class="accordion-content">
             {{ paragraph(6) }}
           </div>
-        </sv-expandable>
-
-        <sv-expandable class="accordion" data-id="three">
+        </a-expandable>
+
+        <a-expandable class="accordion" data-id="three">
           <div slot="toggle">
             <button class="accordion-title">
               <div class="headline">
@@ -102,7 +102,7 @@
           <div class="accordion-content">
             {{ paragraph(6) }}
           </div>
-        </sv-expandable>
+        </a-expandable>
       </sv-select>
     </Variant>
 
@@ -111,26 +111,15 @@
         {{ paragraph(4) }}
       </p>
 
-<<<<<<< HEAD
-      <a-expandable
-        @item-opened-change="logEvent('open change', $event)"
-        :opened="state.opened"
-      >
-=======
-      <sv-expandable direction="up" data-id="one">
->>>>>>> c9a96eb9
+      <a-expandable direction="up" data-id="one">
         <p>
           {{ paragraph(4) }}
         </p>
-<<<<<<< HEAD
-      </a-expandable>
-=======
->>>>>>> c9a96eb9
 
         <div class="toggle-btn" slot="toggle" aria-label="Toggle">
           <button aria-hidden="true">toggle</button>
         </div>
-      </sv-expandable>
+      </a-expandable>
     </Variant>
 
     <Variant title="list">
@@ -146,14 +135,7 @@
         </li>
       </ul>
 
-<<<<<<< HEAD
-      <a-expandable
-        @item-opened-change="logEvent('open change', $event)"
-        :opened="state.opened"
-      >
-=======
-      <sv-expandable direction="up" data-id="two">
->>>>>>> c9a96eb9
+      <a-expandable direction="up" data-id="two">
         <ul>
           <li>
             Aenean massa. Cum sociis natoque penatibus et magnis dis parturient montes
@@ -177,24 +159,11 @@
             Aenean massa. Cum sociis natoque penatibus et magnis dis parturient montes
           </li>
         </ul>
-<<<<<<< HEAD
-        <ul>
-          <li>Cum sociis natoque penatibus et magnis dis parturient montes</li>
-        </ul>
-      </a-expandable>
-
-      <div class="foot">
-        <button @click="toggleOpen">
-          {{ state.opened ? "show less" : "show more" }}
-        </button>
-      </div>
-=======
->>>>>>> c9a96eb9
 
         <div class="toggle-btn" slot="toggle" aria-label="Toggle">
           <button aria-hidden="true">toggle</button>
         </div>
-      </sv-expandable>
+      </a-expandable>
     </Variant>
   </Story>
 </template>
@@ -285,14 +254,9 @@
 ## Properties
 
 ```typescript
-<<<<<<< HEAD
-// Opened or closed (read and write)
-<a-expandable opened: Boolean; />
-=======
-<sv-expandable
+<a-expandable
   opened: boolean;
   direction: "up" | "down";
 />
->>>>>>> c9a96eb9
 ```
 </docs>