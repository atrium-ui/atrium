# yaml-language-server: $schema=https://taskfile.dev/schema.json

version: "3"

tasks:
  setup:
    desc: Install dependencies
    dir: "{{.TASKFILE_DIR}}"
    sources:
      - .rtx.toml
      - "package.json"
      - "pnpm-*.yaml"
      - "**/package.json"
    cmds:
      - rtx install 2> /dev/null || true
      - bun install

  build:
    desc: Build all packages
    deps: [setup]
    cmds:
      - bun x turbo build --filter "./packages/**"

  test:
    desc: Run tests on all packages
    dir: "{{.TASKFILE_DIR}}"
    deps: [build]
    cmds:
      - bun x turbo test

  lint:
    desc: Run linter on all packages
    deps: [build]
    cmds:
      - bun x turbo lint

  fix:
    desc: Apply all (unsafe) autofixes
    cmds:
      - bun x biome check --apply-unsafe .

  clean:
    desc: Clean untracked files
    cmds:
      - git clean -xdf
      - git tag -d $(git tag -l)

  docs:
    desc: Start dev server for docs
    dir: "{{.TASKFILE_DIR}}/docs"
    deps: [build]
    cmds:
      - bun run dev

  docs:build:
    desc: Builds the docs into the public folder
    dir: "{{.TASKFILE_DIR}}/docs"
    deps: [build]
    cmds:
      - bun run build
      - mv dist ../public

  version:
    silent: true
    desc: Create a package version
    dir: "{{.TASKFILE_DIR}}"
    preconditions:
      - sh: git diff --exit-code
        msg: "Git working tree is must be clean."
      - sh: "[ $(git rev-parse --abbrev-ref HEAD) = develop ] || exit 1"
        msg: "Must be on develop branch."
    cmds:
      - bun x changeset add

  version:dev:
    desc: Enter pre-release mode
    dir: "{{.TASKFILE_DIR}}"
    cmds:
      - bun x changeset pre enter dev
      - task: version

  publish:
    deps: [build]
    vars:
      message:
        sh: "git log -1 --pretty=format:%B"
    dir: "{{.TASKFILE_DIR}}"
    cmds:
      - bun x changeset version
      - git push origin HEAD:develop -o ci.skip
<<<<<<< HEAD
      - git push origin HEAD:develop --follow-tags
      - bun x changeset publish --tag > .task/publish.txt
      - task notify || true
=======
      - git push origin HEAD:develop --tags
      - echo $(bun ./scripts/generate-notify.js)
>>>>>>> 3354f3d8
      - rm .task/publish.txt

  notify:
    silent: true
    cmds:
      - bun ./scripts/generate-notify.mjs > .task/notify.txt
      - 'echo "{\"message\": \"$(cat .task/notify.txt)\"}"'
      - 'curl -X POST -d "{\"message\": \"$(cat .task/notify.txt)\"}" $SLACK_WEBHOOK_URL'
      - rm .task/notify.txt<|MERGE_RESOLUTION|>--- conflicted
+++ resolved
@@ -88,14 +88,9 @@
     cmds:
       - bun x changeset version
       - git push origin HEAD:develop -o ci.skip
-<<<<<<< HEAD
-      - git push origin HEAD:develop --follow-tags
+      - git push origin HEAD:develop --tags
       - bun x changeset publish --tag > .task/publish.txt
       - task notify || true
-=======
-      - git push origin HEAD:develop --tags
-      - echo $(bun ./scripts/generate-notify.js)
->>>>>>> 3354f3d8
       - rm .task/publish.txt
 
   notify:
