stages:
  - test
  - publish
  - docs

image: luckydye/build-utils

variables:
  RTX_DATA_DIR: $CI_PROJECT_DIR/.rtx
  GIT_PUSH_TOKEN: $GIT_PUSH_TOKEN # A Gitlab access token to push to the repo

cache:
  - key:
      files:
        - pnpm-lock.yaml
    paths:
      - .pnpm-store
  - key:
      files:
        - .rtx.toml
    paths:
      - .rtx

before_script:
  - apt install unzip -y
  - export PATH=$RTX_DATA_DIR/shims:$PATH
  - rtx install
  - task setup
  - git config user.email "gitlab@s-v.de"
  - git config user.name "CI"
  - git remote set-url origin https://oauth2:$GIT_PUSH_TOKEN@$CI_SERVER_HOST/$CI_PROJECT_PATH.git
  - git tag -d $(git tag -l)
  - echo "@sv-components:registry=https://${CI_SERVER_HOST}/api/v4/projects/1456/packages/npm/" > .npmrc
  - echo "//${CI_SERVER_HOST}/api/v4/projects/1456/packages/npm/:_authToken=${CI_JOB_TOKEN}" >> .npmrc
  - cat .npmrc

publish:
  stage: publish
  only:
    - main
<<<<<<< HEAD
  script:
    - echo "@sv-components:registry=https://${CI_SERVER_HOST}/api/v4/projects/1456/packages/npm/" > .npmrc
    - echo "//${CI_SERVER_HOST}/api/v4/projects/1456/packages/npm/:_authToken=${CI_JOB_TOKEN}" >> .npmrc
    - cat .npmrc
    - task publish:dev
=======
  script: task publish:dev
>>>>>>> b298e64b

publish-dev:
  stage: publish
  only:
    - develop
  when: manual
  script:
    - echo "@sv-components:registry=https://${CI_SERVER_HOST}/api/v4/projects/1456/packages/npm/" > .npmrc
    - echo "//${CI_SERVER_HOST}/api/v4/projects/1456/packages/npm/:_authToken=${CI_JOB_TOKEN}" >> .npmrc
    - task publish:dev

pages:
  stage: docs
  only:
    - main
  environment:
    name: main
    url: https://sv-components.pages.s-v.de/mono
  artifacts:
    paths:
      - public
  script: task docs:build

test:
  stage: test
  script: task test<|MERGE_RESOLUTION|>--- conflicted
+++ resolved
@@ -38,25 +38,14 @@
   stage: publish
   only:
     - main
-<<<<<<< HEAD
-  script:
-    - echo "@sv-components:registry=https://${CI_SERVER_HOST}/api/v4/projects/1456/packages/npm/" > .npmrc
-    - echo "//${CI_SERVER_HOST}/api/v4/projects/1456/packages/npm/:_authToken=${CI_JOB_TOKEN}" >> .npmrc
-    - cat .npmrc
-    - task publish:dev
-=======
   script: task publish:dev
->>>>>>> b298e64b
 
 publish-dev:
   stage: publish
   only:
     - develop
   when: manual
-  script:
-    - echo "@sv-components:registry=https://${CI_SERVER_HOST}/api/v4/projects/1456/packages/npm/" > .npmrc
-    - echo "//${CI_SERVER_HOST}/api/v4/projects/1456/packages/npm/:_authToken=${CI_JOB_TOKEN}" >> .npmrc
-    - task publish:dev
+  script: task publish:dev
 
 pages:
   stage: docs
