{
	"$schema": "https://json.schemastore.org/package",
	"name": "@sv/components",
	"version": "0.5.5",
	"author": "t.havlicek@s-v.de",
	"contributors": [],
	"scripts": {
		"test": "bun test"
	},
	"bin": "./cli.js",
	"files": [
    "templates",
    "./cli.js"
	],
	"engines": {
		"node": ">=16"
	},
<<<<<<< HEAD
  "optionalDependencies": {
   	"@sv/components-darwin-arm64": "workspace:0.5.0",
   	"@sv/components-darwin-x64": "workspace:0.5.0",
   	"@sv/components-linux-x64": "workspace:0.5.0",
    "@sv/components-linux-arm64": "workspace:0.5.0"
   }
=======
	"dependencies": {
		"@sv/components-darwin-arm64": "^0.5.0",
		"@sv/components-darwin-x64": "^0.5.0",
		"@sv/components-linux-x64": "^0.5.0"
	},
	"optionalDependencies": {
		"@sv/components-darwin-arm64": "^0.5.0",
		"@sv/components-darwin-x64": "^0.5.0",
		"@sv/components-linux-x64": "^0.5.0"
	}
>>>>>>> 0c598e18
}<|MERGE_RESOLUTION|>--- conflicted
+++ resolved
@@ -15,23 +15,10 @@
 	"engines": {
 		"node": ">=16"
 	},
-<<<<<<< HEAD
   "optionalDependencies": {
    	"@sv/components-darwin-arm64": "workspace:0.5.0",
    	"@sv/components-darwin-x64": "workspace:0.5.0",
    	"@sv/components-linux-x64": "workspace:0.5.0",
     "@sv/components-linux-arm64": "workspace:0.5.0"
    }
-=======
-	"dependencies": {
-		"@sv/components-darwin-arm64": "^0.5.0",
-		"@sv/components-darwin-x64": "^0.5.0",
-		"@sv/components-linux-x64": "^0.5.0"
-	},
-	"optionalDependencies": {
-		"@sv/components-darwin-arm64": "^0.5.0",
-		"@sv/components-darwin-x64": "^0.5.0",
-		"@sv/components-linux-x64": "^0.5.0"
-	}
->>>>>>> 0c598e18
 }