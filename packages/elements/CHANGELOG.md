--- conflicted
+++ resolved
@@ -1,40 +1,10 @@
 # @sv/elements
 
-<<<<<<< HEAD
-## 2.11.0-dev.10 (2025-07-21)
-
-### Features
-
-- Popover variant for tooltips
-
-### Fixes
-
-- Overrideable popover trigger selector
-- Transition behaviour
-- Overwriteable popover instance check for triggers
-- Dunamically check for show and hide functions in trigger
-- a-tooltip: Layout not working
-
-## 2.11.0-dev.9 (2025-07-18)
-
-### Features
-
-- Popover respects temporary portals
-- Popover variant for tooltips
-
-### Fixes
-
-- Overrideable popover trigger selector
-- Transition behaviour
-- Overwriteable popover instance check for triggers
-- Dunamically check for show and hide functions in trigger
-=======
 ## 2.11.0 (2025-07-22)
 
 ### Features
 
 - a-track: Sets slot to `all: inherit`, a-popover-trigger: Renames `.close` of a-popover-trigger to `.hide` (svp/atrium!48)
->>>>>>> e5f4acc9
 
 ## 2.11.0-dev.8 (2025-07-08)
 
