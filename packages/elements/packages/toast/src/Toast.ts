import { LitElement, css, html } from "lit";

let instance: ToastFeed | null = null;

/**
 * # a-toast-feed
 *
 * A feed of toast elements
 *
 * ## Props
 *
 * @attribute enabled (default: false) - Whether the blur is enabled or not.
 * @attribute scrollLock (default: false) - Whether the blur should lock scrolling when shown.
 *
 * @example
 * ```html
 * <a-blur>
 * 	<div>
 * 		<h1>Modal</h1>
 * 		<p>Click outside of this modal to close it.</p>
 * 	</div>
 * </a-blur>
 * ```
 *
 * @see https://sv.pages.s-v.de/sv-frontend-library/mono/elements/a-blur/
 */
export class ToastFeed extends LitElement {
	static get styles() {
		return css`
      :host {
        display: block;
      }
    `;
	}

	constructor() {
		super();
		// eslint-disable-next-line @typescript-eslint/no-this-alias
		instance = this;
	}

	protected render() {
		return html`
      <div>
        <slot></slot>
      </div>
    `;
	}

	static getInstance() {
		if (!instance) {
			instance = new ToastFeed();
		}
		return instance;
	}
}

const log: Toast[] = [];

<<<<<<< HEAD
// biome-ignore lint/complexity/noStaticOnlyClass: <explanation>
export class Notifications {
=======
export class Toasts {
>>>>>>> 193613e8
	private static push(notification: Toast) {
		const feed = ToastFeed.getInstance();
		if (feed) {
			feed?.append(notification);
			log.unshift(notification);
			return notification;
		}

		return;
	}

	static info(message: string) {
		Toasts.push(
			new Toast({
				message: `${message}`,
				time: 3000,
			}),
		);
	}

	static error(message: string) {
		Toasts.push(
			new ToastError({
				message: `Error: ${message}`,
				time: 3000,
			}),
		);
	}
}

interface NotificationOptions {
	message?: string;
	time?: number;
}

export class Toast extends LitElement {
	static get styles() {
		return css`
      :host {
        display: block;
        position: relative;
        font-size: 14px;
        line-height: 100%;
        color: #eee;
        transition: opacity 1s ease, height 0.75s ease;
        cursor: default;
      }

      :host(:hover) .wrapper {
        filter: brightness(0.98);
      }

      :host(:active) .wrapper {
        filter: brightness(0.95);
      }

      .wrapper {
        border-radius: 8px;
        box-shadow: 0 4px 8px rgba(0, 2px, 8px, 0.07);
        padding: 6px 18px;
        background: rgb(39 39 42 / 1);
        border: 1px solid rgb(24 24 27 / 1);
        min-height: 40px;
        min-width: 220px;
        display: flex;
        align-items: center;
        animation: slide-in 0.5s ease;
        box-sizing: border-box;
        margin-bottom: 5px;
        z-index: -1;
      }

      @keyframes slide-in {
        from {
          opacity: 0;
          transform: translateY(-40px);
        }
      }
    `;
	}

	message?: string;
	time?: number;

	constructor(options: NotificationOptions) {
		super();

		this.message = options.message;
		this.time = options.time;

		this.addEventListener("click", () => {
			setTimeout(() => {
				this.kill();
			}, 100);
		});
	}

	connectedCallback(): void {
		super.connectedCallback();

		if (this.time) {
			setTimeout(() => {
				this.kill();
			}, this.time);
		}
	}

	kill() {
		this.style.height = `${this.offsetHeight + 5}px`;

		this.offsetHeight;

		this.style.opacity = "0";
		this.style.height = "0px";

		setTimeout(() => {
			this.remove();
		}, 1000);
	}

	protected render() {
		return html`
      <div class="wrapper">
        <span>${this.message}</span>
        <slot></slot>
      </div>
    `;
	}
}

export class ToastError extends Toast {
	static get styles() {
		return css`
      ${Toast.styles}

      span {
        display: flex;
        align-items: center;
      }

      .wrapper {
        justify-content: space-between;
        background: #f44040;
        color: white;
      }

      .icon {
        display: inline-block;
        margin-right: 8px;
        margin-bottom: -1px;
        margin-left: -5px;
        flex: none;
      }
    `;
	}

	protected render() {
		return html`
      <div class="wrapper">
        <span>
          <svg class="icon" width="16" height="16" viewBox="0 0 64 64" fill="none" xmlns="http://www.w3.org/2000/svg">
            <circle cx="32" cy="32" r="30" stroke="white" stroke-width="4"/>
            <path d="M30.091 37.273L30.091 16L33.829 16L33.829 37.273L30.091 37.273ZM29.293 43.951C29.293 43.587 29.37 43.244 29.524 42.922C29.664 42.614 29.86 42.334 30.112 42.082C30.35 41.844 30.637 41.655 30.973 41.515C31.295 41.375 31.638 41.305 32.002 41.305C32.366 41.305 32.709 41.375 33.031 41.515C33.339 41.655 33.612 41.844 33.85 42.082C34.088 42.334 34.277 42.614 34.417 42.922C34.557 43.244 34.627 43.587 34.627 43.951C34.627 44.315 34.557 44.658 34.417 44.98C34.277 45.316 34.088 45.603 33.85 45.841C33.612 46.093 33.339 46.289 33.031 46.429C32.709 46.569 32.366 46.639 32.002 46.639C31.638 46.639 31.295 46.569 30.973 46.429C30.637 46.289 30.35 46.093 30.112 45.841C29.86 45.603 29.664 45.316 29.524 44.98C29.37 44.658 29.293 44.315 29.293 43.951Z" fill="white"/>
          </svg>

          <span>${this.message}</span>
        </span>
      </div>
    `;
	}
}

customElements.define("a-toast-feed", ToastFeed);
customElements.define("a-toast", Toast);
customElements.define("a-toast-error", ToastError);

declare global {
	interface HTMLElementTagNameMap {
		"a-toast-feed": ToastFeed;
		"a-toast": Toast;
		"a-toast-error": ToastError;
	}
}<|MERGE_RESOLUTION|>--- conflicted
+++ resolved
@@ -57,12 +57,8 @@
 
 const log: Toast[] = [];
 
-<<<<<<< HEAD
 // biome-ignore lint/complexity/noStaticOnlyClass: <explanation>
-export class Notifications {
-=======
 export class Toasts {
->>>>>>> 193613e8
 	private static push(notification: Toast) {
 		const feed = ToastFeed.getInstance();
 		if (feed) {
