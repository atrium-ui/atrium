--- conflicted
+++ resolved
@@ -26,15 +26,9 @@
 
 ### Tooltip
 
-<<<<<<< HEAD
 In this example, the popover opens when the pointer hovers over the button.
 
-<Example>
-  <StoryCanvas client:only="react" id="tooltipx--tooltip" />
-</Example>
-=======
 <Story id="popoverx--default" />
->>>>>>> 6d601318
 
 ## Guidelines
 
