--- conflicted
+++ resolved
@@ -1,11 +1,6 @@
 {
-<<<<<<< HEAD
   "name": "@sv-components/mono",
-  "version": "0.2.0-12",
-=======
-  "name": "@atrium-ui/mono",
   "version": "0.2.0-13",
->>>>>>> b298e64b
   "description": "Atrium Component Library",
   "type": "module",
   "bin": {
