--- conflicted
+++ resolved
@@ -1,10 +1,6 @@
 {
   "name": "@sv/mono",
-<<<<<<< HEAD
-  "version": "0.2.0-16",
-=======
   "version": "0.2.1",
->>>>>>> b5e55340
   "description": "Atrium Component Library",
   "type": "module",
   "bin": {
@@ -19,10 +15,5 @@
     "@biomejs/biome": "^1.0.0",
     "@happy-dom/global-registrator": "^11.0.2"
   },
-  "workspaces": [
-    "components",
-    "packages/*",
-    "docs",
-    "cli"
-  ]
+  "workspaces": ["components", "packages/*", "docs", "cli"]
 }