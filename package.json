--- conflicted
+++ resolved
@@ -1,11 +1,6 @@
 {
-<<<<<<< HEAD
   "name": "@atrium-ui/mono",
-  "version": "0.1.7-6",
-=======
-  "name": "@sv-components/mono",
   "version": "0.1.7-10",
->>>>>>> c9a96eb9
   "description": "",
   "exports": {
     "./components/select": {
