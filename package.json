--- conflicted
+++ resolved
@@ -10,14 +10,9 @@
     "library:build": "cd apps/library && pnpm build",
     "library:dev": "cd apps/library && pnpm dev",
     "publish:preview": "npm pack && tar -xvzf *.tgz && rm -rf package *.tgz",
-<<<<<<< HEAD
-    "postinstall": "husky install .config/husky",
+    "setup": "husky install .config/husky",
     "clean": "git clean -fX .",
     "new": "node new.mjs"
-=======
-    "setup": "husky install .config/husky",
-    "clean": "git clean -fX ."
->>>>>>> 9d972eac
   },
   "workspaces": [
     "apps/*",
